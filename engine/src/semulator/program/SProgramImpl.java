--- conflicted
+++ resolved
@@ -85,7 +85,7 @@
         String line = sc.hasNextLine() ? sc.nextLine() : "";
         Path xmlPath = Path.of(line);
 
-        // Strip wrapping quotes only (לא נוגעים ברווחים פנימיים)
+        // Accept spaces; just strip accidental wrapping quotes without touching internal spaces.
         String raw = xmlPath.toString().strip();
         if ((raw.startsWith("\"") && raw.endsWith("\"")) || (raw.startsWith("'") && raw.endsWith("'"))) {
             raw = raw.substring(1, raw.length() - 1);
@@ -97,18 +97,19 @@
             return false;
         }
 
+        // Check that it exists, is a regular file, and is readable
         if (!Files.exists(p)) {
             System.err.println("XML file does not exist: " + p);
             return false;
-        }
-        if (!Files.isRegularFile(p)) {
-            System.err.println("Path is not a regular file: " + p);
-            return false;
-        }
-        if (!Files.isReadable(p)) {
-            System.err.println("XML file is not readable: " + p);
-            return false;
-        }
+        } else {
+            if (!Files.isRegularFile(p)) {
+                System.err.println("Path is not a regular file: " + p);
+                return false;
+            }
+            if (!Files.isReadable(p)) {
+                System.err.println("XML file is not readable: " + p);
+                return false;
+            }
 
         String fn = (p.getFileName() != null) ? p.getFileName().toString() : "";
         if (!fn.toLowerCase(Locale.ROOT).endsWith(".xml")) {
@@ -119,6 +120,7 @@
         this.xmlPath = p;
         return true;
     }
+
 
     @Override
     public int calculateMaxDegree() {
@@ -289,8 +291,7 @@
         } else if (kind == 'z') {
             return new VariableImpl(VariableType.WORK, idx);
         } else {
-            // fallback: תוצאת ברירת־מחדל
-            return Variable.RESULT;
+            return null;
         }
     }
 
@@ -311,34 +312,37 @@
             return false;
         }
 
+        // checking if the name of the program is "S-program" mandatory
         if (!"S-Program".equals(root.getTagName())) {
             System.out.println("Root element must be <S-Program>, found <" + root.getTagName() + ">.");
             return false;
         }
 
+        // avoids a NullPointerException when you try to call .trim() on null
+        //and always gives you a trimmed string (leading and trailing spaces removed).
         String progName = trimOrNull(root.getAttribute("name"));
         if (progName == null || progName.isEmpty()) {
             System.out.println("Attribute 'name' on <S-program> is mandatory and must not be empty.");
             return false;
         }
 
-<<<<<<< HEAD
         Element sInstructions = getSingleChild(root, "S-Instructions");
-=======
-        // checking if <S-instructions> is nested under <S-program> only one time (mandatory)
-        Element sInstructions = getSingleChild(root);
->>>>>>> 07679d6b
         if (sInstructions == null) {
             System.out.println("Missing mandatory <S-instructions> element under <S-program>.");
             return false;
         }
 
+        // Validate each <S-Instruction> in <S-instructions>
+        // Collect all <S-Instruction> children
         List<Element> all = childElements(sInstructions, "S-Instruction");
+        // Validate each one
+        boolean inst_valid;
         for (int i = 0; i < all.size(); i++) {
             if (!validateInstructionShallow(all.get(i), i)) {
                 return false;
             }
         }
+
         return true;
     }
 
@@ -347,14 +351,8 @@
         return s.trim();
     }
 
-<<<<<<< HEAD
     private static Element getSingleChild(Element parent, String tagName) {
         NodeList nl = parent.getElementsByTagName(tagName);
-=======
-    private static Element getSingleChild(Element parent) {
-        NodeList nl = parent.getElementsByTagName("S-Instructions");
-        // Ensure it's a direct child, not a deep descendant
->>>>>>> 07679d6b
         List<Element> direct = new ArrayList<>();
         for (int i = 0; i < nl.getLength(); i++) {
             Node n = nl.item(i);
@@ -363,6 +361,11 @@
             }
         }
         if (direct.isEmpty()) return null;
+        if (direct.size() > 1) {
+            // Multiple same-name direct children where only one is expected
+            // The caller will decide if that's an error (we usually expect singletons)
+            // Return the first to continue validation.
+        }
         return direct.get(0);
     }
 
@@ -382,14 +385,14 @@
         boolean ok = true;
         String where = "S-Instruction[" + index + "]: ";
 
-        // (1) אין קינון של S-Instruction בתוך S-Instruction
+        // (1) Ensure this element does not contain nested S-Instruction elements
         List<Element> nested = childElements(instEl, "S-Instruction");
         if (!nested.isEmpty()) {
             System.out.println(where + "Must define exactly one instruction; nested <S-Instruction> found.");
             ok = false;
         }
 
-        // (2) type: basic/synthetic
+        // (2) type attribute: mandatory, case-sensitive
         String type = instEl.hasAttribute("type") ? instEl.getAttribute("type").trim() : null;
         if (type == null || type.isEmpty()) {
             System.out.println(where + "Missing mandatory attribute 'type' (must be 'basic' or 'synthetic').");
@@ -399,7 +402,7 @@
             ok = false;
         }
 
-        // (3) name: חובה
+        // (3) name attribute: mandatory.
         String instrName = instEl.hasAttribute("name") ? instEl.getAttribute("name").trim() : null;
         if (instrName == null || instrName.isEmpty()) {
             System.out.println(where + "Missing mandatory attribute 'name'.");
@@ -409,7 +412,7 @@
             ok = false;
         }
 
-        // (4) בדיקת התאמה בין type לבין הסיווג
+        // (4) Optional: cross-check type matches classification (helps catch mismatches)
         if (ok && type != null && instrName != null && !type.isEmpty() && !instrName.isEmpty()) {
             if (type.equals("basic") && !BASIC.contains(instrName)) {
                 System.out.println(where + "Instruction '" + instrName + "' is synthetic but type='basic' given.");
@@ -422,8 +425,6 @@
 
         ok = validateVariableForInstruction(instEl, index) && ok;
         ok = validateLabelForInstruction(instEl, index) && ok;
-        ok = validateArgsForInstruction(instEl, index, instrName) && ok;
-
 
         return ok;
     }
@@ -453,16 +454,11 @@
             System.out.println(where + "<S-Variable> must not contain spaces. Got: '" + val + "'");
             ok = false;
         }
-<<<<<<< HEAD
-=======
-
-        // 1. xN or zN (N = digits, at least one digit required)
-        // 2. or exactly "y"
->>>>>>> 07679d6b
         if (!(val.equals("y") || val.matches("^[xz][0-9]+$"))) {
             System.out.println(where + "<S-Variable> must be 'y' or match ^[xz][0-9]+$ (case-sensitive, no spaces). Got: '" + val + "'");
             ok = false;
         }
+
         return ok;
     }
 
@@ -499,14 +495,6 @@
         return ok;
     }
 
-<<<<<<< HEAD
-    private static Label parseLabel(String name, Map<String, Label> pool) {
-        if (name == null || name.isBlank()) return FixedLabel.EMPTY;
-        if ("EXIT".equals(name)) return FixedLabel.EXIT;
-        // מצפה ל־L\d+
-        return pool.computeIfAbsent(name, n -> new LabelImpl(Integer.parseInt(n.substring(1)), 0));
-    }
-=======
     /**
      * Validate the <S-Instruction-Arguments> block for a given <S-Instruction> by opcode.
      */
@@ -552,213 +540,11 @@
             return ok;
         }
 
-        // Build a map name->value (after trimming)
-        Map<String, String> argMap = new LinkedHashMap<>();
-        Set<String> seen = new HashSet<>();
-        for (int i = 0; i < args.size(); i++) {
-            Element a = args.get(i);
-            String whereArg = where + "Argument[" + i + "]: ";
-
-            if (!a.hasAttribute("name")) {
-                System.out.println(whereArg + "Missing mandatory attribute 'name'.");
-                ok = false;
-                continue;
-            }
-            if (!a.hasAttribute("value")) {
-                System.out.println(whereArg + "Missing mandatory attribute 'value'.");
-                ok = false;
-                continue;
-            }
-            String name = a.getAttribute("name").trim();
-            String value = a.getAttribute("value").trim();
-
-            if (name.isEmpty()) {
-                System.out.println(whereArg + "Attribute 'name' must not be empty.");
-                ok = false;
-            }
-            if (value.isEmpty()) {
-                System.out.println(whereArg + "Attribute 'value' must not be empty.");
-                ok = false;
-            }
-            if (!seen.add(name)) {
-                System.out.println(whereArg + "Duplicate argument name '" + name + "' in the same instruction.");
-                ok = false;
-            }
-            if (!name.isEmpty()) {
-                argMap.put(name, value);
-            }
-        }
-
-        // Now enforce exact argument sets per opcode, and validate values
-        switch (instrName) {
-
-            case "GOTO_LABEL": {
-                // name: gotoLabel → label
-                ok &= requireOnly(where, argMap, Set.of("gotoLabel"));
-                String v = argMap.get("gotoLabel");
-                ok &= checkLabel(where, "gotoLabel", v);
-                break;
-            }
-
-            case "JUMP_NOT_ZERO": {
-                // name: JNZLabel → label
-                ok &= requireOnly(where, argMap, java.util.Set.of("JNZLabel"));
-                ok &= checkLabel(where, "JNZLabel", argMap.get("JNZLabel"));
-                break;
-            }
-
-
-            case "ASSIGNMENT": {
-                // name: assignedVariable → variable
-                ok &= requireOnly(where, argMap, Set.of("assignedVariable"));
-                String v = argMap.get("assignedVariable");
-                ok &= checkVariable(where, "assignedVariable", v);
-                break;
-            }
-
-            case "CONSTANT_ASSIGNMENT": {
-                // name: constantValue → integer
-                ok &= requireOnly(where, argMap, Set.of("constantValue"));
-                String v = argMap.get("constantValue");
-                ok &= checkInteger(where, "constantValue", v);
-                break;
-            }
-
-            case "JUMP_ZERO": {
-                // name: JZLabel → label
-                ok &= requireOnly(where, argMap, Set.of("JZLabel"));
-                String v = argMap.get("JZLabel");
-                ok &= checkLabel(where, "JZLabel", v);
-                break;
-            }
-
-            case "JUMP_EQUAL_CONSTANT": {
-                // names: JEConstantLabel → label, constantValue → integer
-                ok &= requireOnly(where, argMap, Set.of("JEConstantLabel", "constantValue"));
-                ok &= checkLabel(where, "JEConstantLabel", argMap.get("JEConstantLabel"));
-                ok &= checkInteger(where, "constantValue", argMap.get("constantValue"));
-                break;
-            }
-
-            case "JUMP_EQUAL_VARIABLE": {
-                // names: JEVariableLabel → label, variableName → variable
-                ok &= requireOnly(where, argMap, Set.of("JEVariableLabel", "variableName"));
-                ok &= checkLabel(where, "JEVariableLabel", argMap.get("JEVariableLabel"));
-                ok &= checkVariable(where, "variableName", argMap.get("variableName"));
-                break;
-            }
-
-            case "QUOTE_PROGRAM": {
-                // names: functionName → identifier, functionArguments → non-empty string (commas allowed)
-                ok &= requireOnly(where, argMap, Set.of("functionName", "functionArguments"));
-                ok &= checkIdentifier(where, "functionName", argMap.get("functionName"));
-                ok &= checkNonEmpty(where, "functionArguments", argMap.get("functionArguments"));
-                break;
-            }
-
-            case "JUMP_EQUAL_FUNCTION": {
-                // names: JEFunctionLabel → label, functionName → identifier, functionArguments → non-empty string
-                ok &= requireOnly(where, argMap, Set.of("JEFunctionLabel", "functionName", "functionArguments"));
-                ok &= checkLabel(where, "JEFunctionLabel", argMap.get("JEFunctionLabel"));
-                ok &= checkIdentifier(where, "functionName", argMap.get("functionName"));
-                ok &= checkNonEmpty(where, "functionArguments", argMap.get("functionArguments"));
-                break;
-            }
-
-            default:
-                // For any other instruction, having args was already flagged above.
-                break;
-        }
-
-        return ok;
-    }
-
-
-    private boolean requireOnly(String where, Map<String, String> map, Set<String> expected) {
-        boolean ok = true;
-        // missing
-        for (String need : expected) {
-            if (!map.containsKey(need)) {
-                System.out.println(where + "Missing required argument '" + need + "'.");
-                ok = false;
-            }
-        }
-        // extras
-        for (String got : map.keySet()) {
-            if (!expected.contains(got)) {
-                System.out.println(where + "Unexpected argument '" + got + "'. Allowed: " + expected + ".");
-                ok = false;
-            }
-        }
-        return ok;
-    }
-
-    private boolean checkLabel(String where, String argName, String v) {
-        if (v == null || v.isEmpty()) {
-            System.out.println(where + argName + " must not be empty.");
-            return false;
-        }
-        if (v.chars().anyMatch(Character::isWhitespace)) {
-            System.out.println(where + argName + " must not contain spaces. Got: '" + v + "'");
-            return false;
-        }
-        // Accept regular labels L<digits> OR the special sentinel EXIT (uppercase)
-        if (!(v.equals("EXIT") || v.matches("^L[0-9]+$"))) {
-            System.out.println(where + argName +
-                    " must be 'EXIT' or match ^L[0-9]+$ (uppercase L followed by digits). Got: '" + v + "'");
-            return false;
-        }
-        return true;
-    }
-
-    private boolean checkVariable(String where, String argName, String v) {
-        if (v == null || v.isEmpty()) {
-            System.out.println(where + argName + " must not be empty.");
-            return false;
-        }
-        if (v.chars().anyMatch(Character::isWhitespace)) {
-            System.out.println(where + argName + " must not contain spaces. Got: '" + v + "'");
-            return false;
-        }
-        if (!v.matches("^[xyz][0-9]+$")) {
-            System.out.println(where + argName + " must match ^[xyz][0-9]+$ (x|y|z + digits). Got: '" + v + "'");
-            return false;
-        }
-        return true;
-    }
-
-    private boolean checkInteger(String where, String argName, String v) {
-        if (v == null || v.isEmpty()) {
-            System.out.println(where + argName + " must not be empty.");
-            return false;
-        }
-        if (!v.matches("^-?\\d+$")) {
-            System.out.println(where + argName + " must be an integer (e.g., -3, 0, 17). Got: '" + v + "'");
-            return false;
-        }
-        return true;
-    }
-
-    private boolean checkIdentifier(String where, String argName, String v) {
-        if (v == null || v.isEmpty()) {
-            System.out.println(where + argName + " must not be empty.");
-            return false;
-        }
-        if (!v.matches("^[A-Za-z_][A-Za-z0-9_]*$")) {
-            System.out.println(where + argName + " must be an identifier ([A-Za-z_][A-Za-z0-9_]*). Got: '" + v + "'");
-            return false;
-        }
-        return true;
-    }
-
-    private boolean checkNonEmpty(String where, String argName, String v) {
-        if (v == null || v.trim().isEmpty()) {
-            System.out.println(where + argName + " must not be empty.");
-            return false;
-        }
-        return true;
-    }
-
->>>>>>> 07679d6b
+    private static Label parseLabel(String name, Map<String, Label> pool) {
+        if (name == null || name.isBlank()) return FixedLabel.EMPTY;
+        if ("EXIT".equals(name)) return FixedLabel.EXIT;
+        // מצפה ל־L\d+
+        return pool.computeIfAbsent(name, n -> new LabelImpl(Integer.parseInt(n.substring(1)), 0));
+    }
 
 }